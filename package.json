--- conflicted
+++ resolved
@@ -2,16 +2,11 @@
   "name": "hexo-site",
   "version": "1.0.0",
   "private": true,
-<<<<<<< HEAD
-  "hexo": {
-    "version": "3.9.0"
-=======
   "scripts": {
     "build": "hexo generate",
     "clean": "hexo clean",
     "deploy": "hexo deploy",
     "server": "hexo server"
->>>>>>> e5b7881a
   },
   "hexo": {
     "version": "7.3.0"
